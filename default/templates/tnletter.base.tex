\documentclass[a4paper,parskip=half,11pt]{scrartcl}
\usepackage[fromlogo=true,enlargefirstpage=true]{scrletter} % Same as using documentclass scrlttr2 but with sections etc.

\usepackage{fontspec}
\usepackage[german]{babel}

\usepackage{graphicx}
\usepackage{xcolor}
\usepackage{microtype}

<<# Use this block to load additional packages, required for your specific tnletter template.    You may override the default fontpackage 'libertine' or use it. #>>
<<% block packages %>>
    \usepackage{libertine}
<<% endblock %>>

% define colors
\definecolor{design}{HTML}{<<< CONFIG.layout.design_color >>>}
\definecolor{links}{HTML}{<<< CONFIG.layout.link_color >>>}
\definecolor{light-gray}{gray}{0.4}

\usepackage[
    colorlinks=True,
    linkcolor=links,
    urlcolor=links,
<<<<<<< HEAD
=======
    pdftitle={Teilnehmerbrief <<< EVENT.title|e >>> - <<< registration.name.common|e >>>},
    pdfauthor={<<< CONFIG.tnletter.sender >>>},
    unicode
>>>>>>> 73d8af6a
]{hyperref}

% This has to be set after hyperref is loaded to handle unicode correctly
% see https://tex.stackexchange.com/a/245969
\hypersetup{
    pdftitle={Teilnehmerbrief <<< EVENT.title|e >>> – <<< registration.name.fullname|e >>>},
    pdfauthor={<<< CONFIG.tnletter.sender >>>},
}

<<# This block should be used to define additional layout settings and macros #>>
<<% block preamble %>><<% endblock %>>
 
\begin{document}
    \setkomavar{fromname}{CdE <<< EVENT.title|e >>>}
    \setkomavar{fromaddress}{c/o <<< CONFIG.tnletter.sender >>>\\<<< CONFIG.tnletter.sender_address >>>\\<<< CONFIG.tnletter.sender_postal_code >>> <<< CONFIG.tnletter.sender_location >>>}
    \setkomavar{place}{<<< CONFIG.tnletter.sender_location >>>}
    \setkomavar{fromlogo}{<<% if CONFIG.layout.logo_file %>>\includegraphics[height=4cm]{<<< find_asset(CONFIG.layout.logo_file) >>>}<<% endif %>>}

    \setkomavar{firsthead}{
      \parbox[b][4cm][t]{8cm}{
        \small\textsf{\usekomavar{fromname} \\
        \usekomavar{fromaddress}}
      }
      \hfill
      \usekomavar{fromlogo}%
      %\rule{\textwidth}{0.5pt}
    }
    \setkomavar{backaddress}{
        <<< CONFIG.tnletter.sender >>> $\cdot$ <<< CONFIG.tnletter.sender_address >>> $\cdot$ <<< CONFIG.tnletter.sender_postal_code >>> <<< CONFIG.tnletter.sender_location >>>
    }

    \begin{letter}{
        <<< registration.name.legal|e >>>\\
        <<< registration.address.full_address|e(linebreaks=True) >>>
    }

        \setkomavar{subject}{<<% block subject %>>Teilnehmerbrief <<< EVENT.title|e >>><<% endblock %>>}

        \opening{<<% block opening %>>Hallo <<< registration.name.salutation|e >>>,<<% endblock %>>}

        <<% block content %>>
            <<# TODO write generic tnletter, which is configurable via config options and blocks #>>
        <<% endblock %>>
    \end{letter}
\end{document}<|MERGE_RESOLUTION|>--- conflicted
+++ resolved
@@ -22,18 +22,12 @@
     colorlinks=True,
     linkcolor=links,
     urlcolor=links,
-<<<<<<< HEAD
-=======
-    pdftitle={Teilnehmerbrief <<< EVENT.title|e >>> - <<< registration.name.common|e >>>},
-    pdfauthor={<<< CONFIG.tnletter.sender >>>},
-    unicode
->>>>>>> 73d8af6a
 ]{hyperref}
 
 % This has to be set after hyperref is loaded to handle unicode correctly
 % see https://tex.stackexchange.com/a/245969
 \hypersetup{
-    pdftitle={Teilnehmerbrief <<< EVENT.title|e >>> – <<< registration.name.fullname|e >>>},
+    pdftitle={Teilnehmerbrief <<< EVENT.title|e >>> – <<< registration.name.common|e >>>},
     pdfauthor={<<< CONFIG.tnletter.sender >>>},
 }
 
